--- conflicted
+++ resolved
@@ -53,8 +53,6 @@
           setError(message.error || message.message || "Unknown WebSocket error");
           return;
         }
-<<<<<<< HEAD
-=======
         
         // Process SYSTEM messages (connection status, etc.)
         if (message.type === MessageType.SYSTEM) {
@@ -68,7 +66,6 @@
           // Note: We don't return here, allowing the message to be distributed
           // to ensure any listeners for SYSTEM messages receive them
         }
->>>>>>> 841a3108
 
         // Handle DATA messages exactly as specified in WS.TXT:
         // "1. DATA Message
