/**
 * Unified WebSocket Manager Component
 * 
 * Manages a single WebSocket connection for the entire application.
 * All data flows through this single connection, with message types
 * determining the routing of data to appropriate components.
 */

import React, { useEffect, useRef, useState } from 'react';
import { useAuth } from '../../hooks/useAuth';
import { useStore } from '../../store/useStore';
import { dispatchWebSocketEvent, initializeWebSocketTracking } from '../../utils/wsMonitor';

// Single unified WebSocket URL - this is the exact path specified in WS.TXT
const UNIFIED_WS_ENDPOINT = '/api/v69/ws';

// Message types for the unified WebSocket - from backend specs
export enum MessageType {
  // Core message types from backend
  SUBSCRIBE = 'SUBSCRIBE',
  UNSUBSCRIBE = 'UNSUBSCRIBE',
  REQUEST = 'REQUEST',
  COMMAND = 'COMMAND',
  DATA = 'DATA',
  ERROR = 'ERROR',
  SYSTEM = 'SYSTEM',
  ACKNOWLEDGMENT = 'ACKNOWLEDGMENT',
  
  // Authentication message types
  AUTH = 'AUTH',
  AUTH_SUCCESS = 'AUTH_SUCCESS',
  
  // Connection message types (internal)
  PING = 'PING',
  PONG = 'PONG'
}

// Topic types from backend specs
export enum TopicType {
  MARKET_DATA = 'market-data',
  PORTFOLIO = 'portfolio',
  SYSTEM = 'system',
  CONTEST = 'contest',
  USER = 'user',
  ADMIN = 'admin',
  WALLET = 'wallet',
  SKYDUEL = 'skyduel'
}

// WebSocket connection states
enum ConnectionState {
  DISCONNECTED = 'disconnected',
  CONNECTING = 'connecting',
  CONNECTED = 'connected',
  AUTHENTICATING = 'authenticating',
  AUTHENTICATED = 'authenticated',
  RECONNECTING = 'reconnecting',
  ERROR = 'error'
}

// Message interface based on backend's unified WebSocket API
interface WebSocketMessage {
  type: string;
  topic?: string;
  data?: any;
  error?: string;
  timestamp?: string;
  authToken?: string;
  topics?: string[];
  action?: string;
  message?: string;
}

// Type helpers for specific message formats - used directly in the code
type SubscriptionMessage = {
  type: MessageType.SUBSCRIBE | MessageType.UNSUBSCRIBE;
  topics: string[];
  authToken?: string;
};

// Container for message listeners
interface MessageListener {
  id: string;
  types: string[];   // Message types to listen for
  topics?: string[]; // Optional topic filters
  callback: (message: WebSocketMessage) => void;
}

const WebSocketManagerComponent: React.FC = () => {
  // Get auth state
  const user = useStore(state => state.user);
  const authContext = useAuth();
  
  // WebSocket reference
  const wsRef = useRef<WebSocket | null>(null);
  const [connectionState, setConnectionState] = useState<ConnectionState>(ConnectionState.DISCONNECTED);
  const [connectionError, setConnectionError] = useState<string | null>(null);
  
  // Message listeners registry
  const listenersRef = useRef<MessageListener[]>([]);
  
  // Reconnection logic
  const reconnectAttemptsRef = useRef<number>(0);
  const maxReconnectAttempts = 5;
  const reconnectTimeoutRef = useRef<number | null>(null);
  
  // Heartbeat logic
  const heartbeatIntervalRef = useRef<number | null>(null);
  const missedHeartbeatsRef = useRef<number>(0);
  const maxMissedHeartbeats = 3;
  
  // Authentication state
  const authState = React.useMemo(() => ({
    isLoggedIn: !!user,
    isAdmin: authContext.isAdmin?.() || false,
    hasWsToken: !!user?.wsToken,
    hasJwt: !!user?.jwt,
    canAuthenticate: !!user
  }), [user?.wallet_address, user?.jwt, user?.wsToken, authContext]);
  
  // Initialize WebSocket tracking on mount
  useEffect(() => {
    initializeWebSocketTracking();
    
    dispatchWebSocketEvent('init', {
      message: 'Unified WebSocketManager initialized',
      timestamp: new Date().toISOString()
    });
    
    // Attempt to connect
    connect();
    
    // Clean up on unmount
    return () => {
      cleanupConnection();
      dispatchWebSocketEvent('cleanup', {
        message: 'Unified WebSocketManager cleanup on unmount',
        timestamp: new Date().toISOString()
      });
    };
  }, []);
  
  // Handle authentication changes
  useEffect(() => {
    if (connectionState === ConnectionState.CONNECTED && authState.isLoggedIn) {
      authenticate();
    }
  }, [connectionState, authState.isLoggedIn, user?.jwt, user?.wsToken]);
  
  // Add automatic token retrieval mechanism
  useEffect(() => {
    // When user is logged in but doesn't have a WebSocket token, fetch one
    const fetchTokenIfNeeded = async () => {
      if (authState.isLoggedIn && !authState.hasWsToken && authContext.getAccessToken) {
        try {
          console.log("WebSocketManager: Requesting WebSocket token...");
          const token = await authContext.getAccessToken();
          if (token) {
            console.log("WebSocketManager: Token received, updating user");
            // Check if we have a valid user with required properties
            if (user && user.wallet_address) {
              // Use the store's setUser method with the correct typing
              useStore.getState().setUser({
                ...user,
                wsToken: token // Store in dedicated wsToken field
              });
            }
          } else {
            console.warn("WebSocketManager: No token received from getAccessToken");
          }
        } catch (error) {
          console.error("WebSocketManager: Failed to get WebSocket token:", error);
        }
      }
    };
    
    fetchTokenIfNeeded();
  }, [authState.isLoggedIn, authState.hasWsToken, authContext, user]);
  
  // Connect to the WebSocket
  const connect = () => {
    // Don't connect if already connected or connecting
    if (wsRef.current && (
      wsRef.current.readyState === WebSocket.OPEN || 
      wsRef.current.readyState === WebSocket.CONNECTING
    )) {
      console.log("WebSocketManager: Already connected or connecting");
      return;
    }
    
    // Clear any existing WebSocket
    if (wsRef.current) {
      try {
        wsRef.current.close();
      } catch (err) {
        console.error("WebSocketManager: Error closing previous connection:", err);
      }
      wsRef.current = null;
    }
    
    // Clear any existing reconnect timeout
    if (reconnectTimeoutRef.current !== null) {
      window.clearTimeout(reconnectTimeoutRef.current);
      reconnectTimeoutRef.current = null;
    }
    
    // Critical fix for WebSocket URL construction
    let wsUrl;
    // Get configured WebSocket URL from environment
    const configuredWsUrl = import.meta.env.VITE_WS_URL;
    
    if (configuredWsUrl) {
      // First attempt: Direct use of environment variable with endpoint
      wsUrl = `${configuredWsUrl}${UNIFIED_WS_ENDPOINT}`;
      console.log("WebSocketManager: Using configured WS_URL from environment:", configuredWsUrl);
    } else {
      // Fallback mechanism based on hostname
      const hostname = window.location.hostname;
      const isProd = hostname === "degenduel.me";
      const isDev = hostname === "dev.degenduel.me";
      
      if (isProd) {
        wsUrl = `wss://degenduel.me${UNIFIED_WS_ENDPOINT}`;
        console.log("WebSocketManager: Using production WebSocket URL based on hostname");
      } else if (isDev) {
        wsUrl = `wss://dev.degenduel.me${UNIFIED_WS_ENDPOINT}`;
        console.log("WebSocketManager: Using development WebSocket URL based on hostname"); 
      } else {
        // Local development or unknown environment
        wsUrl = `${window.location.protocol === "https:" ? "wss:" : "ws:"}//${window.location.host}${UNIFIED_WS_ENDPOINT}`;
        console.log("WebSocketManager: Using local WebSocket URL based on current host");
      }
    }
    
    console.log("WebSocketManager: Final WebSocket URL:", wsUrl);
    console.log(`WebSocketManager: Connecting to ${wsUrl}`);
    
    try {
      // Update state
      setConnectionState(ConnectionState.CONNECTING);
      
      // Create WebSocket connection
      const ws = new WebSocket(wsUrl);
      wsRef.current = ws;
      
      // Set up event handlers
      ws.onopen = handleOpen;
      ws.onmessage = handleMessage;
      ws.onclose = handleClose;
      ws.onerror = handleError;
      
      dispatchWebSocketEvent('connect_attempt', {
        url: wsUrl,
        timestamp: new Date().toISOString(),
        attempt: reconnectAttemptsRef.current + 1
      });
    } catch (error) {
      console.error("WebSocketManager: Error creating WebSocket:", error);
      setConnectionError(error instanceof Error ? error.message : String(error));
      setConnectionState(ConnectionState.ERROR);
      scheduleReconnect();
    }
  };
  
  // Handle WebSocket open event
  const handleOpen = () => {
    console.log("WebSocketManager: Connection established");
    setConnectionState(ConnectionState.CONNECTED);
    setConnectionError(null);
    reconnectAttemptsRef.current = 0;
    
    // Start heartbeat
    startHeartbeat();
    
    // If logged in, authenticate
    if (authState.isLoggedIn) {
      authenticate();
    }
    
    dispatchWebSocketEvent('connected', {
      timestamp: new Date().toISOString()
    });
  };
  
  // Handle WebSocket messages
  const handleMessage = (event: MessageEvent) => {
    try {
      const message = JSON.parse(event.data) as WebSocketMessage;
      
      // Log all messages for debugging
      console.log("WebSocketManager: Received message:", message);
      
      // Handle system messages
      if ((message.type === MessageType.SYSTEM && message.action === 'pong') || 
          message.type === MessageType.PONG) {
        // Reset heartbeat counter
        missedHeartbeatsRef.current = 0;
        return;
      } else if (message.type === MessageType.ACKNOWLEDGMENT && message.message?.includes('authenticated')) {
        // Backend sends ACKNOWLEDGMENT with "authenticated" message instead of AUTH_SUCCESS
        setConnectionState(ConnectionState.AUTHENTICATED);
        dispatchWebSocketEvent('authenticated', {
          timestamp: new Date().toISOString()
        });
        return;
      } else if (message.type === MessageType.SYSTEM) {
        // Handle all SYSTEM message types according to WS.TXT documentation
        console.log("WebSocketManager: Processing SYSTEM message:", message);
        
        // For heartbeat messages - reset counter as documented
        if (message.action === 'heartbeat') {
          missedHeartbeatsRef.current = 0;
        }
        
        // Track all system messages for monitoring
        dispatchWebSocketEvent('system_message', {
          action: message.action || 'unknown',
          message: message.message || '',
          timestamp: new Date().toISOString()
        });
        
<<<<<<< HEAD
        // Per the WS.TXT documentation, SYSTEM messages are public and
        // "Subscription: Automatic for all connections"
        // So we process them for all users regardless of authentication state
=======
        // CRITICAL: Never filter out SYSTEM messages for unauthenticated users
        // Per the WS.TXT documentation, SYSTEM messages are public and
        // "Subscription: Automatic for all connections"
        // Distribution to listeners happens below
>>>>>>> 841a3108
      } else if (message.type === MessageType.ERROR) {
        console.error("WebSocketManager: Received error message:", message);
        dispatchWebSocketEvent('error_message', {
          error: message.error || message.message || 'Unknown error',
          timestamp: new Date().toISOString()
        });
        
        // Only filter out auth-related error messages
        if ((message.error && message.error.includes('auth')) || 
<<<<<<< HEAD
            (message.message && message.message.includes('auth')) ||
            (typeof message.error === 'number' && message.error === 4002)) { // Code 4002 is "Unknown message type"
=======
            (message.message && message.message.includes('auth'))) {
          console.log("WebSocketManager: Filtering out authentication error message from listeners");
>>>>>>> 841a3108
          return;
        }
      }
      
      // Distribute all messages to listeners - filter by both type and topic
      // This happens for ALL message types, including SYSTEM messages regardless of auth state
      distributeMessage(message);
      
    } catch (error) {
      console.error("WebSocketManager: Error processing message:", error, event.data);
    }
  };
  
  // Handle WebSocket close event
  const handleClose = (event: CloseEvent) => {
    console.log(`WebSocketManager: Connection closed. Code: ${event.code}, Reason: ${event.reason || 'No reason provided'}`);
    
    // Stop heartbeat
    stopHeartbeat();
    
    // Update state
    setConnectionState(ConnectionState.DISCONNECTED);
    
    // Schedule reconnect if not a normal closure
    if (event.code !== 1000) {
      scheduleReconnect();
    }
    
    dispatchWebSocketEvent('disconnected', {
      code: event.code,
      reason: event.reason,
      timestamp: new Date().toISOString()
    });
  };
  
  // Handle WebSocket error event
  const handleError = (event: Event) => {
    console.error("WebSocketManager: WebSocket error:", event);
    setConnectionState(ConnectionState.ERROR);
    
    dispatchWebSocketEvent('error', {
      event: event.type,
      timestamp: new Date().toISOString()
    });
  };
  
  // Start heartbeat interval
  const startHeartbeat = () => {
    // Clear any existing interval
    stopHeartbeat();
    
    // Reset counter
    missedHeartbeatsRef.current = 0;
    
    // Start new interval
    heartbeatIntervalRef.current = window.setInterval(() => {
      if (wsRef.current?.readyState === WebSocket.OPEN) {
        // Send ping
        try {
          wsRef.current.send(JSON.stringify({
            type: MessageType.SYSTEM,
            action: 'ping',
            timestamp: new Date().toISOString()
          }));
          
          // Increment missed heartbeats
          missedHeartbeatsRef.current++;
          
          // If we've missed too many heartbeats, consider the connection dead
          if (missedHeartbeatsRef.current >= maxMissedHeartbeats) {
            console.warn(`WebSocketManager: Missed ${missedHeartbeatsRef.current} heartbeats, reconnecting...`);
            cleanupConnection();
            scheduleReconnect();
          }
        } catch (error) {
          console.error("WebSocketManager: Error sending heartbeat:", error);
        }
      }
    }, 30000); // 30 second interval
  };
  
  // Stop heartbeat interval
  const stopHeartbeat = () => {
    if (heartbeatIntervalRef.current !== null) {
      window.clearInterval(heartbeatIntervalRef.current);
      heartbeatIntervalRef.current = null;
    }
  };
  
  // Schedule reconnection
  const scheduleReconnect = () => {
    // Clear any existing timeout
    if (reconnectTimeoutRef.current !== null) {
      window.clearTimeout(reconnectTimeoutRef.current);
      reconnectTimeoutRef.current = null;
    }
    
    // Don't exceed max attempts
    if (reconnectAttemptsRef.current >= maxReconnectAttempts) {
      console.warn(`WebSocketManager: Maximum reconnection attempts (${maxReconnectAttempts}) reached`);
      setConnectionState(ConnectionState.ERROR);
      setConnectionError(`Maximum reconnection attempts (${maxReconnectAttempts}) reached`);
      return;
    }
    
    // Increment attempt counter
    reconnectAttemptsRef.current++;
    
    // Calculate delay with exponential backoff
    const delay = Math.min(
      1000 * Math.pow(2, reconnectAttemptsRef.current),
      30000 // Max 30 second delay
    );
    
    console.log(`WebSocketManager: Scheduling reconnect attempt ${reconnectAttemptsRef.current} in ${delay}ms`);
    setConnectionState(ConnectionState.RECONNECTING);
    
    // Schedule reconnect
    reconnectTimeoutRef.current = window.setTimeout(() => {
      reconnectTimeoutRef.current = null;
      connect();
    }, delay);
  };
  
  // Clean up WebSocket connection
  const cleanupConnection = () => {
    // Stop heartbeat
    stopHeartbeat();
    
    // Close WebSocket
    if (wsRef.current) {
      try {
        wsRef.current.onclose = null; // Prevent handleClose from being called
        wsRef.current.onerror = null; // Prevent handleError from being called
        wsRef.current.close();
      } catch (err) {
        console.error("WebSocketManager: Error closing WebSocket:", err);
      }
      wsRef.current = null;
    }
    
    // Clear any reconnect timeout
    if (reconnectTimeoutRef.current !== null) {
      window.clearTimeout(reconnectTimeoutRef.current);
      reconnectTimeoutRef.current = null;
    }
  };
  
  // Send authentication message by subscribing to restricted topics
  const authenticate = () => {
    if (!wsRef.current || wsRef.current.readyState !== WebSocket.OPEN) {
      console.error("WebSocketManager: Cannot authenticate - WebSocket not open");
      return;
    }
    
    if (!authState.isLoggedIn) {
      console.error("WebSocketManager: Cannot authenticate - User not logged in");
      return;
    }
    
    // Get token for authentication
    const user = useStore.getState().user;
    const wsToken = user?.wsToken;
    const jwt = user?.jwt;
    const sessionToken = user?.session_token;
    
    // Choose token in order of preference
    const authToken = wsToken || jwt || sessionToken;
    
    if (!authToken) {
      console.error("WebSocketManager: Cannot authenticate - No auth token available");
      return;
    }
    
    console.log("WebSocketManager: Authenticating via subscription to restricted topics");
    setConnectionState(ConnectionState.AUTHENTICATING);
    
    // The backend uses subscriptions with authToken to authenticate
    try {
      // Subscribe to essential topics including some that require authentication
      const subscriptionMessage: SubscriptionMessage = {
        type: MessageType.SUBSCRIBE,
        topics: [
          TopicType.SYSTEM,
          TopicType.MARKET_DATA,
          TopicType.PORTFOLIO, // Requires auth
          TopicType.USER,      // Requires auth
          TopicType.WALLET     // Requires auth
        ],
        authToken // Pass the auth token with the subscription
      };
      
      wsRef.current.send(JSON.stringify(subscriptionMessage));
      
      dispatchWebSocketEvent('auth_attempt', {
        timestamp: new Date().toISOString(),
        tokenType: wsToken ? 'wsToken' : jwt ? 'jwt' : 'sessionToken',
        topics: subscriptionMessage.topics
      });
    } catch (error) {
      console.error("WebSocketManager: Error sending authentication message:", error);
      setConnectionError(error instanceof Error ? error.message : String(error));
    }
  };
  
  // Register a message listener
  const registerListener = (
    id: string, 
    types: string[], 
    callback: (message: WebSocketMessage) => void,
    topics?: string[]
  ) => {
    // Check if listener already exists
    const existingIndex = listenersRef.current.findIndex(l => l.id === id);
    
    if (existingIndex !== -1) {
      // Update existing listener
      listenersRef.current[existingIndex] = { id, types, topics, callback };
    } else {
      // Add new listener
      listenersRef.current.push({ id, types, topics, callback });
    }
    
    console.log(`WebSocketManager: Registered listener ${id}`, {
      types,
      topics: topics || 'all topics'
    });
    
    // Return unregister function
    return () => {
      listenersRef.current = listenersRef.current.filter(l => l.id !== id);
      console.log(`WebSocketManager: Unregistered listener ${id}`);
    };
  };
  
  // Distribute message to listeners
  const distributeMessage = (message: WebSocketMessage) => {
    const { type, topic } = message;
    
    // Log the message for better debugging
    console.log(`WebSocketManager: Distributing message of type ${type} ${topic ? `with topic ${topic}` : 'without a topic'}`);
    
    // SYSTEM messages should be distributed to all listeners regardless of auth state
    const isSystemMessage = type === MessageType.SYSTEM;
    
    // Find listeners for this message type and topic (if specified)
    const listeners = listenersRef.current.filter(listener => {
      // First check if listener is interested in this message type
      const typeMatch = listener.types.includes(type);
      if (!typeMatch) return false;
      
      // If listener has topic filters AND message has a topic, check for match
      if (listener.topics && topic) {
        return listener.topics.includes(topic);
      }
      
      // For SYSTEM messages, always distribute regardless of topic filters
      if (isSystemMessage) {
        return true;
      }
      
      // If listener has no topic filters or message has no topic, match by type only
      return true;
    });
    
    // Distribute message to each matching listener
    listeners.forEach(listener => {
      try {
        listener.callback(message);
      } catch (error) {
        console.error(`WebSocketManager: Error in listener ${listener.id}:`, error);
      }
    });
    
    // Log distribution
    if (listeners.length > 0) {
      dispatchWebSocketEvent('message_distributed', {
        type,
        topic: topic || 'none',
        listenerCount: listeners.length,
        listenerIds: listeners.map(l => l.id),
        timestamp: new Date().toISOString()
      });
    } else {
      console.log(`WebSocketManager: No listeners found for message type ${type} ${topic ? `with topic ${topic}` : ''}`);
    }
  };
  
  // Send a message through the WebSocket
  const sendMessage = (message: WebSocketMessage) => {
    if (!wsRef.current || wsRef.current.readyState !== WebSocket.OPEN) {
      console.error("WebSocketManager: Cannot send message - WebSocket not open");
      return false;
    }
    
    try {
      wsRef.current.send(JSON.stringify(message));
      return true;
    } catch (error) {
      console.error("WebSocketManager: Error sending message:", error);
      return false;
    }
  };
  
  // Update the singleton instance whenever key state changes
  useEffect(() => {
    // Create a wrapper for registerListener that matches the expected signature in the instance
    const registerListenerWrapper = (
      id: string, 
      types: string[], 
      callback: (message: WebSocketMessage) => void
    ) => {
      return registerListener(id, types, callback);
    };
    
    setupInstance(
      registerListenerWrapper,
      sendMessage,
      connectionState,
      connectionError
    );
  }, [connectionState, connectionError]);
  
  // This component doesn't render anything
  return null;
};

// Use React.memo to prevent unnecessary re-renders
export const WebSocketManager = React.memo(WebSocketManagerComponent, () => true);

// Singleton instance references
// These will be set by the WebSocketManager component
let instance: {
  registerListener: (id: string, types: string[], callback: (message: WebSocketMessage) => void) => () => void;
  sendMessage: (message: WebSocketMessage) => boolean;
  connectionState: ConnectionState;
  connectionError: string | null;
} | null = null;

// Set up the singleton instance when WebSocketManager mounts
const setupInstance = (
  registerFn: (id: string, types: string[], callback: (message: WebSocketMessage) => void) => () => void,
  sendFn: (message: WebSocketMessage) => boolean,
  state: ConnectionState,
  error: string | null
) => {
  instance = {
    registerListener: registerFn,
    sendMessage: sendFn,
    connectionState: state,
    connectionError: error
  };
};

// Hook for components to use the WebSocket with topic filtering
export function useUnifiedWebSocket<T = any>(
  id: string, 
  types: string[] = [MessageType.DATA], 
  onMessage: (message: T) => void,
  topics?: string[]
) {
  // Effect for registration
  useEffect(() => {
    if (!instance) {
      console.error("WebSocketManager: Cannot register listener - WebSocketManager not initialized");
      return () => {};
    }
    
    // Use the registerListener with topics filtering applied in the callback
    const unregister = instance.registerListener(id, types, message => {
      // If topics are provided, only forward messages with matching topics
      if (topics && message.topic && !topics.includes(message.topic)) {
        return; // Skip messages with non-matching topics
      }
      // Call onMessage with the data
      onMessage(message as T);
    });
    
    // Clean up on unmount
    return unregister;
  }, [id, types, topics, onMessage]);
  
  // Safety check
  if (!instance) {
    return {
      sendMessage: () => false,
      isConnected: false,
      isAuthenticated: false,
      connectionState: ConnectionState.DISCONNECTED,
      error: "WebSocketManager not initialized",
      // Subscription helpers
      subscribe: () => false,
      unsubscribe: () => false,
      request: () => false
    };
  }
  
  // Helper for subscribing to topics
  const subscribe = (topicsToSubscribe: string[]) => {
    if (!instance || topicsToSubscribe.length === 0) return false;
    
    const message: SubscriptionMessage = {
      type: MessageType.SUBSCRIBE,
      topics: topicsToSubscribe
    };
    
    // Add auth token if available
    const user = useStore.getState().user;
    if (user?.wsToken || user?.jwt) {
      message.authToken = user.wsToken || user.jwt;
    }
    
    return instance.sendMessage(message);
  };
  
  // Helper for unsubscribing from topics
  const unsubscribe = (topicsToUnsubscribe: string[]) => {
    if (!instance || topicsToUnsubscribe.length === 0) return false;
    
    return instance.sendMessage({
      type: MessageType.UNSUBSCRIBE,
      topics: topicsToUnsubscribe
    });
  };
  
  // Helper for making requests
  const request = (topic: string, action: string, params: any = {}) => {
    if (!instance) return false;
    
    const requestMessage: WebSocketMessage = {
      type: MessageType.REQUEST,
      topic,
      action,
      ...params
    };
    
    return instance.sendMessage(requestMessage);
  };
  
  // Return functions for interacting with the WebSocket
  return {
    sendMessage: (message: any) => instance!.sendMessage(message),
    isConnected: instance.connectionState === ConnectionState.CONNECTED || 
                instance.connectionState === ConnectionState.AUTHENTICATED,
    isAuthenticated: instance.connectionState === ConnectionState.AUTHENTICATED,
    connectionState: instance.connectionState,
    error: instance.connectionError,
    // Add higher-level methods
    subscribe,
    unsubscribe,
    request
  };
}

// Default export for backward compatibility
export default WebSocketManager;<|MERGE_RESOLUTION|>--- conflicted
+++ resolved
@@ -319,16 +319,10 @@
           timestamp: new Date().toISOString()
         });
         
-<<<<<<< HEAD
-        // Per the WS.TXT documentation, SYSTEM messages are public and
-        // "Subscription: Automatic for all connections"
-        // So we process them for all users regardless of authentication state
-=======
         // CRITICAL: Never filter out SYSTEM messages for unauthenticated users
         // Per the WS.TXT documentation, SYSTEM messages are public and
         // "Subscription: Automatic for all connections"
         // Distribution to listeners happens below
->>>>>>> 841a3108
       } else if (message.type === MessageType.ERROR) {
         console.error("WebSocketManager: Received error message:", message);
         dispatchWebSocketEvent('error_message', {
@@ -338,13 +332,9 @@
         
         // Only filter out auth-related error messages
         if ((message.error && message.error.includes('auth')) || 
-<<<<<<< HEAD
             (message.message && message.message.includes('auth')) ||
             (typeof message.error === 'number' && message.error === 4002)) { // Code 4002 is "Unknown message type"
-=======
-            (message.message && message.message.includes('auth'))) {
           console.log("WebSocketManager: Filtering out authentication error message from listeners");
->>>>>>> 841a3108
           return;
         }
       }
